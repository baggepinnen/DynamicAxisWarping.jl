# A cache to preallocate everything for the GDTW distance
struct GDTWWorkspace{T1, T2, T3}
    τ::T2
    l::T1
    u::T1
    l_prev::T1
    u_prev::T1
    l₀::T1
    u₀::T1
    min_costs::T2
    costs::T3
end

"""
    GDTWWorkspace{T}(M, N)

Creates a cache of numeric type `T` for use in [`gdtw`](@ref).
"""
function GDTWWorkspace(::Type{T}, M, N) where {T}
    GDTWWorkspace{Vector{T}, Matrix{T}, Array{T, 3}}(
        zeros(T, M, N), zeros(T, N), zeros(T, N),
        zeros(T, N), zeros(T, N), zeros(T, N),
        zeros(T, N), zeros(T, M, N), zeros(T, M, M, N)
    )
end

GDTWWorkspace(M, N) = GDTWWorkspace(Float64, M, N)

# refine the bounds, as described in Section 4.2 of DB19
function refine!(l_current, u_current, l_prev, u_prev, l₀, u₀, warp; η)
    @avx for i in eachindex(l_current, u_current, l_prev, u_prev, l₀, u₀, warp)
        δ = η * (u_prev[i] - l_prev[i]) / 2
        l_current[i] = max(warp[i] - δ, l₀[i])
        u_current[i] = min(warp[i] + δ, u₀[i])
    end
    return nothing
end

# inital choices of `l` and `u`, modified from Eq (7) of DB19
function inital_bounds!(l, u, t, smin, smax, symmetric)
    # We need to loosen the bounds to account for floating point error
    # Otherwise these bounds can be too tight and disallow valid moves
    # which can lead to very wrong results.
    smin = .99*smin
    smax = 1.01*smax

    @inbounds for i in eachindex(t, l, u)
        # You must be able to get to `warp[i]` in time `t[i]`, so
        #   `smax >= warp[i] / t[i] >= smin`
        # This gives a lower and upper bound on `warp[i]`, i.e., on `τ[:, i]`.
        # You must be able to get to `1` from `warp[i]` in time `1-t[i]`, so
        #   `smin <= (1-warp[i])/(1-t[i]) <= smax`
        # this gives another lower and upper bound.
        # The resulting bounds:
        lower = max(smin * t[i], 1 - smax * (1 - t[i]))
        upper = min(smax * t[i], 1 - smin * (1 - t[i]))

        if symmetric
            # We need to apply the above bounds to `ψ(s) = 2s - ϕ(s) = 2t[i] - warp[i]`
            # as well Which leads to the following.
            l[i] = max(lower, 2*t[i] - upper)
            u[i] = min(upper, 2*t[i] - lower)
        else
            l[i] = lower
            u[i] = upper
        end
    end
    return nothing
end

# an inplace update to `τ` with the bounds `l` and `u`.
# produces `τ` as described in Section 4.1 of DB19.
function update_τ!(τ, t, M, l, u)
    N = length(t)
    @assert size(τ) == (M, N)
    @inbounds for t = 1:N, j = 1:M
        τ[j, t] = l[t] + ((j - 1) / (M - 1)) * (u[t] - l[t])
    end
    return nothing
end

"""
    gdtw(
        x,
        y,
        ::Type{T}  = Float64;
        symmetric::Bool = true,
        M::Int     = 100,
        N::Int     = 100,
        t          = range(T(0), stop = T(1), length = N),
        cache::GDTWWorkspace = GDTWWorkspace(T, M, length(t)),
        λcum       = T(0.01),
        λinst      = T(0.01),
        η          = T(1 / 8),
        max_iters  = 3,
        metric     = (x, y) -> norm(x - y),
        Rcum       = abs2,
        smin::Real = T(0.001),
        smax::Real = T(5.0),
        Rinst      = symmetric  ? 
                        ϕ′ -> ( (smin <= ϕ′ <= smax)
                            && (smin <= 2 - ϕ′ <= smax) ) ? (ϕ′-1)^2 : typemax(T)
                                :
                        ϕ′ -> (smin <= ϕ′ <= smax) ? (ϕ′-1)^2 : typemax(T),
        verbose    = false,
        warp       = zeros(T, length(t)),
        callback   = nothing,
    ) where T -> cost, ϕ, ψ

Computes a general DTW distance following [DB19](https://arxiv.org/abs/1905.12893). 

Aims to find `ϕ(s)` to minimize

    ∫ metric(x(ϕ(s)), y(ψ(s))) + λinst*Rinst(ϕ'(s) - 1) + λcum*Rcum(ϕ(s) - s) ds

over the interval `s ∈ [0,1]`, where `ψ(s) = 2s - ϕ(s)` (if `symmetric=true`) or `ψ(s) = s`
(if `symmetric = false`). The integral is discretized in time into `N` points (or according
to the times `t`, if `t` is specified). Additionally, the possible values obtained by `ϕ`
(and hence `ψ`) at each possible time `s` are discretized into `M` points.

If `max_iters > 1`, then after solving the doubly-discretized problem to obtain the optimal `ϕ`,
the problem is solved again by choosing a new discretization of `M` possible values
of `ϕ(s)` in an interval (whose width is governed by the parameter `η`) around the
previous optimal value. This is repeated until the problem has been solved `max_iters`
times in total. Setting `verbose=true` prints the cost at each iteration; a "high enough"
value of `max_iters` can be chosen by inspecting when the cost stabilizes sufficiently.

The parameters are:

* `x`: the continuous time signal to warp (see [`LinearInterpolation`](@ref) for generating such a signal from discrete data)
* `y`: the continuous-time signal to warp to
* `T`: the numeric type to be used in the problem
* `symmetric`: if true, `ψ(s) = 2s - ϕ(s)`, otherwise `ψ(s) = s`.
* `t`: the discretization of time on `[0,1]`; either `t` or `N` should be specified
* `M`: the discretization of the values obtained by the warping path
* `metric`:  a function `metric(u,v) -> ℝ` to compute differences between the signals at a time point (such as a Distances.jl distance)
* `Rcum`: penalty function on the cumulative warp
* `Rinst`: penalty function on the instantaenous warping. Should be infinite outside of `[smin, smax]`.
* `smin`, `smax`: minimum and maximum allowed instantaenous warping. Should have `smin > 0` and `smin < smax`.
* `λcum`, `λinst`: the regularization constants for `Rcum` and `Rinst`, respectively

The following may be pre-allocated and reused between distance computations with the same `M` and `N` (or `length(t)`).

* `cache`: a cache of matrices and vectors, generated by `GDTW.GDTWWorkspace{T}(N,M)`

"""
function gdtw(args...; kwargs...)
    data = prepare_gdtw(args...; kwargs...)
    cost = iterative_gdtw!(data)
    return cost, gdtw_warpings(data)...
end

"""
    prepare_gdtw(x, y; kwargs...)

Creates a NamedTuple of parameters, using the same keyword argments as `dist`.
A preprocessing step before calling `iterative_gdtw!`.
"""
function prepare_gdtw(
    x,
    y,
    ::Type{T}  = Float64;
    symmetric::Bool = true,
    M::Int     = 100,
    N::Int     = 100,
    t::AbstractVector{T} = range(T(0), stop = T(1), length = N),
    cache::GDTWWorkspace = GDTWWorkspace(T, M, length(t)),
    λcum::T    = T(0.01),
    λinst::T   = T(0.01),
    η::T       = T(1 / 8),
    max_iters  = 3,
    metric     = (x, y) -> norm(x - y),
<<<<<<< HEAD
    Rcum       = abs2,
    smin::Real = T(0.001),
    smax::Real = T(5.0),
    Rinst      = u -> smin <= u <= smax ? abs2(u) : typemax(T),
    verbose    = false,
=======
    Rcum       = u -> u^2,
    smin::T    = T(0.001),
    smax::T    = T(5.0),
    Rinst      = symmetric  ? 
                    ϕ′ -> ( (smin <= ϕ′ <= smax)
                        && (smin <= 2 - ϕ′ <= smax) ) ? (ϕ′-1)^2 : typemax(T)
                            :
                    ϕ′ -> (smin <= ϕ′ <= smax) ? (ϕ′-1)^2 : typemax(T),
    verbose::Bool = false,
>>>>>>> fc9b6509
    warp       = zeros(T, length(t)),
    callback   = nothing,
) where T
    N = length(t)

    if !(M > N / smax)
        @warn "`M <= N / smax`; problem may be infeasible" M N smax
    end

    @unpack l₀, l_prev, l,  u₀, u_prev, u, τ = cache
    inital_bounds!(l₀, u₀, t, smin, smax, symmetric)
    l_prev .= l₀
    u_prev .= u₀
    u .= u₀
    l .= l₀
    update_τ!(τ, t, M, l, u)
    
    function node_weight(j, s)
        s == length(t) && return zero(T)
        Rval = Rcum(τ[j, s] - t[s])
        yval = symmetric ? 2*t[s] - τ[j, s] : t[s]
        (t[s+1] - t[s])*(metric(x(τ[j, s]), y(yval)) + λcum * Rval)
    end

    @inline function edge_weight((j, s), (k, s2))
        s + 1 ≠ s2 && return typemax(T)
        ϕ′ = (τ[k, s+1] - τ[j, s]) / (t[s+1] - t[s])
        (t[s+1] - t[s]) * (λinst * Rinst(ϕ′))
    end

    return (
        iter        = Ref(1),
        N           = N,
        M           = M,
        τ           = τ,
        node_weight = node_weight,
        edge_weight = edge_weight,
        η           = η,
        max_iters   = max_iters,
        t           = t,
        smin        = smin,
        smax        = smax,
        callback    = callback,
        verbose     = verbose,
        metric      = metric,
        cache       = cache,
        warp        = warp,
        symmetric   = symmetric,
    )
end

"""
    iterative_gdtw!(data; max_iters = data.max_iters, verbose = data.verbose) -> cost

Runs the GDTW algorithm with iterative refinement for `max_iters` iterations,
returning the resulting cost. Uses the [`GDTWWorkspace`](@ref) in `data.cache` and
updates the `data.warp` vector. Here, `data` is usually obtained by [`prepare_gdtw`](@ref).

This can be called multiple times on the same `data` with a higher value of `max_iters`
to refine a calculation without starting over, which can be useful for checking convergence.

## Example

```julia
data = prepare_gdtw(x,y; max_iters = 3)
cost3 = iterative_gdtw!(data) # performs 3 iterations, returns the cost
cost10 = iterative_gdtw!(data; max_iters = 10) # performs 7 more iterations, returns the cost
ϕ, ψ = gdtw_warpings(data)

# Equivalently,
cost10, ϕ, ψ = gdtw(x,y; max_iters = 10)
```
"""
function iterative_gdtw!(data; max_iters = data.max_iters, verbose = data.verbose)
    @unpack N, M, τ, η, iter, t, callback = data
    @unpack cache, warp, symmetric = data
    if iter[] > max_iters
        @warn "`iter[] > max_iters`; no iterations performed." iter[] max_iters
        return zero(eltype(warp))
    end
    local cost

    # First iteration is special cased because
    # we can't send the cost and warp to the callback yet,
    # and we can quit early if we don't need to do refinement.
    if iter[] == 1
        if callback !== nothing
            callback((iter=1, t=t, τ=τ))
        end

        cost = single_gdtw!(data)
        verbose && @info "Iteration" iter[] cost
        iter[] += 1
        max_iters == 1 && return cost
    end

    @unpack l_prev, u_prev, l, u, l₀, u₀ = cache

    while iter[] <= max_iters
        l_prev .= l
        u_prev .= u
        refine!(l, u, l_prev, u_prev, l₀, u₀, warp; η=η)
        update_τ!(τ, t, M, l, u)
        cost = single_gdtw!(data)
        if callback !== nothing
            callback((iter = iter, t = t, τ = τ, warp = warp, cost = cost))
        end
        verbose && @info "Iteration" iter[] cost

        iter[] += 1
    end
    
    return cost
end

"""
    gdtw_warpings(data) -> ϕ, ψ

Computes the interpolations from a `data` `NamedTuple`
with entries for the time points `t`, warping points `warp`,
and a boolean `symmetric`. 
"""
function gdtw_warpings(data)
    @unpack t, warp, symmetric = data
    if symmetric
        ψ = LinearInterpolation(2*t - warp, t)
    else
        ψ = LinearInterpolation(t, t)
    end
    ϕ = LinearInterpolation(warp, t)
    return ϕ, ψ
end

## Dynamic programming to compute the distance

function single_gdtw!(data::T) where {T}
    @unpack N, M, node_weight, cache, edge_weight, τ, warp = data
    @unpack min_costs, costs = cache
    calc_costs!(min_costs, costs, N, M, node_weight, edge_weight)
    cost = min_costs[end, end]
    trackback!(warp, costs, τ)
    return cost
end

function calc_costs!(min_costs, costs, N, M, node_weight::F1, edge_weight::F2) where {F1,F2}
    @boundscheck checkbounds(min_costs, 1:M, 1:N)
    @boundscheck checkbounds(costs, 1:M, 1:M, 1:N)

    @inbounds begin
        min_costs .= node_weight.(1:M, permutedims(1:N))
        # t = 2 case
        for j = 1:M
            costs[1, j, 2] = min_costs[1, 1] + edge_weight((1, 1), (j, 2))
            min_costs[j, 2] += costs[1, j, 2]
        end
        for t = 3:N
            for j = 1:M
                mi = typemax(eltype(costs))
                for k = 1:M
                    c = min_costs[k, t-1] + edge_weight((k, t - 1), (j, t))
                    costs[k, j, t] = c
                    mi = ifelse(c < mi, c, mi)
                end
                min_costs[j, t] += mi
            end
        end
    end
    return nothing
end

function trackback!(warp, costs, τ)
    (M, _, N) = size(costs)
    @boundscheck checkbounds(costs, 1:M, 1:M, 1:N)
    c = M
    @inbounds for t = N:-1:3
        warp[t] = τ[c, t]
        c = argmin(@views costs[:, c, t])
    end
    warp[2] = τ[c, 2]
    warp[1] = τ[1, 1]

    return nothing
end

## Interpolations


"""
LinearInterpolation(x::AbstractVector) -> Function

Provides a linear interpolation of `x` on the interval `[0,1]`.
"""
struct LinearInterpolation{Tx,Tt} <: Function
    x::Tx
    t::Tt
    function LinearInterpolation(x::Tx, ts::Ts) where {Tx,Ts}
        issorted(ts) || throw(ArgumentError("Time parameter `ts` must be sorted in increasing order."))
        T = eltype(Tx)
        t = (ts .- T(first(ts))) ./ T( last(ts) - first(ts))
        Tt = typeof(t)
        new{Tx,Tt}(x, t)
    end
end

LinearInterpolation(x) = LinearInterpolation(x, axes(x, ndims(x)))

function (xt::LinearInterpolation)(s)
    x = xt.x
    0 <= s <= 1 || return zero(x[!, 1])
    t = xt.t
    i = searchsortedlast(t, s)
    (i == 0) && return x[!, 1]
    (i == lastlength(x)) && return x[!, lastlength(x)]
    (s == t[i]) && return x[!, i]
    weight = (s - t[i]) / (t[i+1] - t[i])
    omw = 1 - weight
    x[!, i] .* omw .+ x[!, i+1] .* weight
end<|MERGE_RESOLUTION|>--- conflicted
+++ resolved
@@ -97,7 +97,7 @@
         Rcum       = abs2,
         smin::Real = T(0.001),
         smax::Real = T(5.0),
-        Rinst      = symmetric  ? 
+        Rinst      = symmetric  ?
                         ϕ′ -> ( (smin <= ϕ′ <= smax)
                             && (smin <= 2 - ϕ′ <= smax) ) ? (ϕ′-1)^2 : typemax(T)
                                 :
@@ -107,7 +107,7 @@
         callback   = nothing,
     ) where T -> cost, ϕ, ψ
 
-Computes a general DTW distance following [DB19](https://arxiv.org/abs/1905.12893). 
+Computes a general DTW distance following [DB19](https://arxiv.org/abs/1905.12893).
 
 Aims to find `ϕ(s)` to minimize
 
@@ -170,23 +170,15 @@
     η::T       = T(1 / 8),
     max_iters  = 3,
     metric     = (x, y) -> norm(x - y),
-<<<<<<< HEAD
     Rcum       = abs2,
-    smin::Real = T(0.001),
-    smax::Real = T(5.0),
-    Rinst      = u -> smin <= u <= smax ? abs2(u) : typemax(T),
-    verbose    = false,
-=======
-    Rcum       = u -> u^2,
     smin::T    = T(0.001),
     smax::T    = T(5.0),
-    Rinst      = symmetric  ? 
+    Rinst      = symmetric  ?
                     ϕ′ -> ( (smin <= ϕ′ <= smax)
                         && (smin <= 2 - ϕ′ <= smax) ) ? (ϕ′-1)^2 : typemax(T)
                             :
                     ϕ′ -> (smin <= ϕ′ <= smax) ? (ϕ′-1)^2 : typemax(T),
     verbose::Bool = false,
->>>>>>> fc9b6509
     warp       = zeros(T, length(t)),
     callback   = nothing,
 ) where T
@@ -203,7 +195,7 @@
     u .= u₀
     l .= l₀
     update_τ!(τ, t, M, l, u)
-    
+
     function node_weight(j, s)
         s == length(t) && return zero(T)
         Rval = Rcum(τ[j, s] - t[s])
@@ -298,7 +290,7 @@
 
         iter[] += 1
     end
-    
+
     return cost
 end
 
@@ -307,7 +299,7 @@
 
 Computes the interpolations from a `data` `NamedTuple`
 with entries for the time points `t`, warping points `warp`,
-and a boolean `symmetric`. 
+and a boolean `symmetric`.
 """
 function gdtw_warpings(data)
     @unpack t, warp, symmetric = data
